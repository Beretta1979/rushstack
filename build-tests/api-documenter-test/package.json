{
  "name": "api-documenter-test",
  "description": "Building this project is a regression test for api-documenter",
  "version": "1.0.0",
  "private": true,
  "main": "lib/index.js",
  "typings": "lib/index.d.ts",
  "scripts": {
    "build": "node build.js"
  },
  "dependencies": {
<<<<<<< HEAD
    "@microsoft/api-extractor": "7.0.15",
    "@microsoft/api-documenter": "7.0.21",
=======
    "@microsoft/api-extractor": "7.0.16",
    "@microsoft/api-documenter": "7.0.23",
>>>>>>> 13c13564
    "@types/jest": "23.3.11",
    "@types/node": "8.5.8",
    "fs-extra": "~7.0.1",
    "typescript": "~3.1.6"
  }
}<|MERGE_RESOLUTION|>--- conflicted
+++ resolved
@@ -9,13 +9,8 @@
     "build": "node build.js"
   },
   "dependencies": {
-<<<<<<< HEAD
-    "@microsoft/api-extractor": "7.0.15",
-    "@microsoft/api-documenter": "7.0.21",
-=======
     "@microsoft/api-extractor": "7.0.16",
     "@microsoft/api-documenter": "7.0.23",
->>>>>>> 13c13564
     "@types/jest": "23.3.11",
     "@types/node": "8.5.8",
     "fs-extra": "~7.0.1",
