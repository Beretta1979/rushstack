{
  "name": "@microsoft/web-library-build",
  "version": "7.0.52",
  "description": "",
  "engines": {
    "npm": "3.10.8"
  },
  "repository": {
    "type": "git",
    "url": "https://github.com/Microsoft/web-build-tools/tree/master/core-build/web-library-build"
  },
  "scripts": {
    "build": "gulp --clean"
  },
  "main": "lib/index.js",
  "typings": "lib/index.d.ts",
  "tsdoc": {
    "tsdocFlavor": "AEDoc"
  },
  "dependencies": {
    "@microsoft/gulp-core-build": "3.9.26",
<<<<<<< HEAD
    "@microsoft/gulp-core-build-sass": "4.7.11",
    "@microsoft/gulp-core-build-serve": "3.3.47",
    "@microsoft/gulp-core-build-typescript": "8.1.22",
    "@microsoft/gulp-core-build-webpack": "3.4.114",
    "@types/gulp": "4.0.6",
=======
    "@microsoft/gulp-core-build-sass": "4.7.12",
    "@microsoft/gulp-core-build-serve": "3.3.48",
    "@microsoft/gulp-core-build-typescript": "8.1.23",
    "@microsoft/gulp-core-build-webpack": "3.4.115",
    "@types/gulp": "3.8.32",
>>>>>>> 63a54493
    "@types/node": "8.5.8",
    "gulp": "~4.0.2",
    "gulp-replace": "^0.5.4"
  },
  "devDependencies": {
    "@microsoft/node-library-build": "6.0.74",
    "@microsoft/rush-stack-compiler-3.4": "0.1.13"
  }
}<|MERGE_RESOLUTION|>--- conflicted
+++ resolved
@@ -19,19 +19,11 @@
   },
   "dependencies": {
     "@microsoft/gulp-core-build": "3.9.26",
-<<<<<<< HEAD
-    "@microsoft/gulp-core-build-sass": "4.7.11",
-    "@microsoft/gulp-core-build-serve": "3.3.47",
-    "@microsoft/gulp-core-build-typescript": "8.1.22",
-    "@microsoft/gulp-core-build-webpack": "3.4.114",
-    "@types/gulp": "4.0.6",
-=======
     "@microsoft/gulp-core-build-sass": "4.7.12",
     "@microsoft/gulp-core-build-serve": "3.3.48",
     "@microsoft/gulp-core-build-typescript": "8.1.23",
     "@microsoft/gulp-core-build-webpack": "3.4.115",
-    "@types/gulp": "3.8.32",
->>>>>>> 63a54493
+    "@types/gulp": "4.0.6",
     "@types/node": "8.5.8",
     "gulp": "~4.0.2",
     "gulp-replace": "^0.5.4"
