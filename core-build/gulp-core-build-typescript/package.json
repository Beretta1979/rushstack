{
  "name": "@microsoft/gulp-core-build-typescript",
  "version": "8.1.21",
  "description": "",
  "main": "lib/index.js",
  "typings": "lib/index.d.ts",
  "tsdoc": {
    "tsdocFlavor": "AEDoc"
  },
  "license": "MIT",
  "repository": {
    "type": "git",
    "url": "https://github.com/Microsoft/web-build-tools/tree/master/core-build/gulp-core-build-typescript"
  },
  "scripts": {
    "build": "gulp --clean"
  },
  "dependencies": {
    "@microsoft/gulp-core-build": "3.9.26",
    "@microsoft/node-core-library": "3.13.0",
    "@types/node": "8.5.8",
    "decomment": "~0.9.1",
    "glob": "~7.1.4",
    "glob-escape": "~0.0.1",
    "resolve": "1.8.1"
  },
  "devDependencies": {
<<<<<<< HEAD
    "@microsoft/api-extractor": "7.1.5",
    "@microsoft/node-library-build": "6.0.55",
    "@microsoft/rush-stack-compiler-3.1": "0.6.13",
    "@microsoft/rush-stack-compiler-3.2": "0.3.7",
    "@types/glob": "7.1.1",
=======
    "@microsoft/api-extractor": "7.3.2",
    "@microsoft/node-library-build": "6.0.71",
    "@microsoft/rush-stack-compiler-3.1": "0.6.23",
    "@microsoft/rush-stack-compiler-3.2": "0.3.23",
    "@types/glob": "5.0.30",
>>>>>>> 0f49e331
    "@types/resolve": "0.0.8",
    "gulp": "~3.9.1",
    "tslint-microsoft-contrib": "~5.2.1",
    "typescript": "~3.2.4"
  }
}<|MERGE_RESOLUTION|>--- conflicted
+++ resolved
@@ -25,19 +25,11 @@
     "resolve": "1.8.1"
   },
   "devDependencies": {
-<<<<<<< HEAD
-    "@microsoft/api-extractor": "7.1.5",
-    "@microsoft/node-library-build": "6.0.55",
-    "@microsoft/rush-stack-compiler-3.1": "0.6.13",
-    "@microsoft/rush-stack-compiler-3.2": "0.3.7",
+    "@microsoft/api-extractor": "7.3.2",
+    "@microsoft/node-library-build": "6.0.72",
+    "@microsoft/rush-stack-compiler-3.1": "0.6.23",
+    "@microsoft/rush-stack-compiler-3.2": "0.3.24",
     "@types/glob": "7.1.1",
-=======
-    "@microsoft/api-extractor": "7.3.2",
-    "@microsoft/node-library-build": "6.0.71",
-    "@microsoft/rush-stack-compiler-3.1": "0.6.23",
-    "@microsoft/rush-stack-compiler-3.2": "0.3.23",
-    "@types/glob": "5.0.30",
->>>>>>> 0f49e331
     "@types/resolve": "0.0.8",
     "gulp": "~3.9.1",
     "tslint-microsoft-contrib": "~5.2.1",
