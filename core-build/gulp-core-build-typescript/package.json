--- conflicted
+++ resolved
@@ -16,13 +16,8 @@
     "build": "gulp --clean"
   },
   "dependencies": {
-<<<<<<< HEAD
     "@microsoft/rush-stack-compiler-3.1": "0.5.1",
-    "@microsoft/gulp-core-build": "3.9.4",
-=======
-    "@microsoft/rush-stack-compiler-2.7": "0.5.1",
     "@microsoft/gulp-core-build": "3.9.5",
->>>>>>> 13c13564
     "@microsoft/node-core-library": "3.10.0",
     "@types/node": "8.5.8",
     "decomment": "~0.9.1",
@@ -32,7 +27,7 @@
   },
   "devDependencies": {
     "tslint-microsoft-contrib": "~5.2.1",
-    "@microsoft/api-extractor": "7.0.15",
+    "@microsoft/api-extractor": "7.0.16",
     "@microsoft/node-library-build": "6.0.28",
     "@types/glob": "5.0.30",
     "gulp": "~3.9.1",
